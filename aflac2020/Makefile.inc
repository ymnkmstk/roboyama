--- conflicted
+++ resolved
@@ -3,18 +3,11 @@
 APPL_COBJS +=
 
 APPL_CXXOBJS += \
-<<<<<<< HEAD
-crew.o \
-SeesawCrimber.o \
-LimboDancer.o \
-DataLogger.o \
-=======
 StateMachine.o \
 Observer.o \
 Navigator.o \
 LineTracer.o \
 BlindRunner.o \
->>>>>>> bb03a521
 utility.o
 
 SRCLANG := c++
