//
//  utility.cpp
//  aflac2019
//
//  Created by Wataru Taniguchi on 2019/07/05.
//  Copyright © 2019 Ahiruchan Koubou. All rights reserved.
//

#include "app.h"
#include "aflac_common.hpp"
#include "utility.hpp"

void rgb_to_hsv(rgb_raw_t rgb, hsv_raw_t& hsv) {
    uint16_t max, min;
    double cr, cg, cb, h;  // must be double

    max = rgb.r;
    if(max < rgb.g) max = rgb.g;
    if(max < rgb.b) max = rgb.b;
    
    min = rgb.r;
    if(min > rgb.g) min = rgb.g;
    if(min > rgb.b) min = rgb.b;
    
    hsv.v = 100 * max / (double)255.0;
    
    if (!max) {
        hsv.s = 0;
        hsv.h = 0;
    } else {
        hsv.s = 100 * (max - min) / (double)max;
        cr = (max - rgb.r) / (double)(max - min);
        cg = (max - rgb.g) / (double)(max - min);
        cb = (max - rgb.b) / (double)(max - min);
        
        if (max == rgb.r) {
            h = cb - cg;
        } else if (max == rgb.g) {
            h = 2 + cr - cb;
        } else {
            h = 4 + cg - cr;
        }
        h *= 60;
        if (h < 0) h += 360;
        hsv.h = h;
    }
}

PIDcalculator::PIDcalculator(double p, double i, double d, int16_t t, int16_t min, int16_t max) {
    kp = p;
    ki = i;
    kd = d;
    diff[1] = INT16_MAX; // initialize diff[1]
    deltaT = t;
    minimum = min;
    maximum = max;
    traceCnt = 0;
}

int16_t PIDcalculator::math_limit(int16_t input, int16_t min, int16_t max) {
    if (input < min) {
        return min;
    } else if (input > max) {
        return max;
    }
    return input;
}

int16_t PIDcalculator::compute(int16_t sensor, int16_t target) {
    double p, i, d;
    
    if ( diff[1] == INT16_MAX ) {
	    diff[0] = diff[1] = sensor - target;
    } else {
        diff[0] = diff[1];
        diff[1] = sensor - target;
    }
    integral += (double)(diff[0] + diff[1]) / 2.0 * deltaT / 1000.0;
    
    p = kp * diff[1];
    i = ki * integral;
    d = kd * (diff[1] - diff[0]) * 1000.0 / deltaT;
    /*
    if (++traceCnt * PERIOD_NAV_TSK >= PERIOD_TRACE_MSG) {
        traceCnt = 0;
        char buf[128];
        snprintf(buf, sizeof(buf), "p = %lf, i = %lf, d = %lf", p, i, d);
        _debug(syslog(LOG_NOTICE, "%08u, PIDcalculator::compute(): sensor = %d, target = %d, d0 = %d, d1 = %d +", clock->now(), sensor, target, diff[0], diff[1]));
        _debug(syslog(LOG_NOTICE, "%08u, PIDcalculator::compute(): sensor = %d, target = %d, %s", clock->now(), sensor, target, buf));    }
    */
    return math_limit(p + i + d, minimum, maximum);
}

OutlierTester::OutlierTester(uint32_t skipCount, uint32_t initCount) {
    cnt = 0L;
    n   = 0L;
    sumSQ = 0.0;
    sum   = 0.0;
    skipCnt = skipCount;
    initCnt = initCount;
    _debug(syslog(LOG_NOTICE, "%08u, OutlierTester::OutlierTester(): skipCnt = %lu, initCnt = %lu", 0, skipCnt, initCnt));
}

int8_t OutlierTester::test(double sample) { // sample is an outlier when true is returned
    if (++cnt <= skipCnt) { // skip initial samples
        return NOT_OUTLIER;
    } else if (cnt <= initCnt) { // do not test until variance gets stable enough
        n++;
        sumSQ += (sample * sample);
        sum   += sample;
        return NOT_OUTLIER;
    }
    double average  = sum / n;
    double variance = (sumSQ / n) - (average * average);
    double diff     = sample - average;
    double diffSQ   = diff * diff;
    //cout << " n=" << n << " a=" << average << " v=" << variance << " ds=" << deltaSQ;
    if ( diffSQ > 2 * 2 * variance ) { // diff > 2 * Sigma then outlier
        // sample is an outlier
        if (diff >= 0) {
            return POS_OUTLIER;
        } else {
            return NEG_OUTLIER;
        }
    } else {
        n++;
        sumSQ += (sample * sample);
        sum   += sample;
        return NOT_OUTLIER; // sample is NOT an outlier
    }
}

<<<<<<< HEAD
DataLogger::DataLogger( const char *varnm, int32_t offs )
{
    varname = varnm;
    offset = offs;
    latest = 0;
    index = 0;
    count = 0;
}

void DataLogger::logging( int32_t value )
{
    int32_t diff = value - latest;
    diff += (0x22 + offset);
    hist_str[index][count] = ( diff < 0x21 ) ? 0x21 : ( diff > 0x7e ) ? 0x7e : diff;
    latest = value;
    ++count;
    if ( count >= LOGGING_PERIOD ) {
	char *ptr = hist_str[index];
	count = 0;
	index = 1-index;
	_debug(syslog(LOG_NOTICE, "%08u, DataLogger:%s = %d %s",
		      clock->now(), varname, value, ptr));
    }
=======
int own_abs(int num){
    return (num > 0) ? num : -num;
>>>>>>> feabc29e
}<|MERGE_RESOLUTION|>--- conflicted
+++ resolved
@@ -130,7 +130,10 @@
     }
 }
 
-<<<<<<< HEAD
+int own_abs(int num){
+    return (num > 0) ? num : -num;
+}
+
 DataLogger::DataLogger( const char *varnm, int32_t offs )
 {
     varname = varnm;
@@ -154,8 +157,4 @@
 	_debug(syslog(LOG_NOTICE, "%08u, DataLogger:%s = %d %s",
 		      clock->now(), varname, value, ptr));
     }
-=======
-int own_abs(int num){
-    return (num > 0) ? num : -num;
->>>>>>> feabc29e
 }