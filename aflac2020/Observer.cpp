--- conflicted
+++ resolved
@@ -31,17 +31,11 @@
     sonarSensor = ss;
     gyroSensor  = gs;
     colorSensor = cs;
-<<<<<<< HEAD
-    distance = azimuth = locX = locY = 0.0;
-    aveDiffAng = deltaDiff = prevDeltaDiff = 0.0;
-    prevAngL = prevAngR = 0;
-=======
 
     distance = azimuth = locX = locY = aveDiffAng = deltaDiff = prevDeltaDiff = 0.0;
     prevAngL = prevAngR = 0;
     integD = integDL = integDR = 0.0; // temp
 
->>>>>>> feabc29e
     notifyDistance = 0;
     traceCnt = 0;
     diffAng = 0;
@@ -176,12 +170,7 @@
     locX += (deltaDist * sin(azimuth));
     locY += (deltaDist * cos(azimuth));
 
-<<<<<<< HEAD
-
-    // modify start by Furuta 2020.09.23
-=======
 // modify start by Furuta 2020.09.23
->>>>>>> feabc29e
     // monitor good timing to swith to BlindRunner
     if((countAng != -1) && (notifyDistance != 0.0))  {
         if ((curAngL + curAngR) < AVERAGE_START) {
@@ -200,19 +189,11 @@
             prevDeltaDiff = deltaDiff;
             deltaDiff = diffAng - aveDiffAng;
             // syslog(LOG_NOTICE, "%08u, diffAng = %d, sum = %d, cnt = %d, ave = %f", clock->now(), diffAng, sumDiffAng, countAng, aveDiffAng);
-<<<<<<< HEAD
 	    if (((deltaDiff < 0.0) && (prevDeltaDiff > 0.0)) ||
 		((deltaDiff > 0.0) && (prevDeltaDiff < 0.0))) {
                 // Delta has been across Average
                 syslog(LOG_NOTICE, "%08u, diffAng = %d, sum = %d, cnt = %d", clock->now(), diffAng, sumDiffAng, countAng);
                 syslog(LOG_NOTICE, "%08u, Pass control to BlindRunner, prev = %d, delta = %d", clock->now(), (int)(prevDeltaDiff*1000), (int)(deltaDiff*1000)); 
-=======
-           if (((deltaDiff < 0.0) && (prevDeltaDiff > 0.0)) ||
-               ((deltaDiff > 0.0) && (prevDeltaDiff < 0.0))) {
-                // Delta has been across Average
-                syslog(LOG_NOTICE, "%08u, diffAng = %d, sum = %d, cnt = %d", clock->now(), diffAng, sumDiffAng, countAng);
-                syslog(LOG_NOTICE, "%08u, Pass control to BlindRunner", clock->now()); 
->>>>>>> feabc29e
                 countAng = -1;
                 notifyDistance = 0.0;
                 stateMachine->sendTrigger(EVT_dist_reached);
