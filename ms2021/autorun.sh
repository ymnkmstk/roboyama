<<<<<<< HEAD
#!/bin/sh
trap 'kill $(jobs -p)' EXIT

if [ -z "$ETROBO_ENV" ]; then
    echo "etrobo environment is not available."
    exit 1
fi

MAXTIME=60
DSTDIR=${ETROBO_HRP3_WORKSPACE}/ms2021/work
MAKELOG="makelog"
BTLOG="btlog"
EXT="txt"
SEQ=1

cd $ETROBO_ROOT
if [ ! -d $DSTDIR ]; then
    mkdir -p $DSTDIR
fi

BASE=${MAKELOG}_${SEQ}
while ls $DSTDIR | grep -w $BASE >/dev/null; do
  SEQ=`expr $SEQ + 1`
  BASE=${MAKELOG}_${SEQ}
done

for P in 0.85 0.65; do
    for SPEED in 50 25; do
        export USER_COPTS="-DP_CONST=${P} -DSPEED_NORM=${SPEED}"
        btcat > ${DSTDIR}/${BTLOG}_${SEQ}.${EXT} &
        timeout $MAXTIME make app=2021base sim up 2>&1 | tee ${DSTDIR}/${MAKELOG}_${SEQ}.${EXT}
    done
done

exit 0

timeout() {

    time=$1

    # start the command in a subshell to avoid problem with pipes
    # (spawn accepts one command)
    command="/bin/sh -c \"${@:2}\""

    expect -c "set timeout $time; spawn -noecho $command; expect timeout { exit 124 } eof; catch wait result; exit [lindex \$result 3]"
=======
#!/usr/bin/env bash
trap 'kill $(jobs -p)' EXIT

if [ -z "$ETROBO_ENV" ]; then
    echo "etrobo environment is not available."
    exit 1
fi

if [ "$1" = "right" ]; then
    LR="right"
else
    LR=""
fi

MAXTIME=65
DSTDIR=${ETROBO_HRP3_WORKSPACE}/ms2021/work
MAKELOG="makelog"
BTLOG="btlog"
COND="cond"
EXT="txt"
SEQ=1
SPEED=55
P=0.75D
I=0.39D
D=0.08D

cd $ETROBO_ROOT
if [ ! -d $DSTDIR ]; then
    mkdir -p $DSTDIR
fi

BASE=${MAKELOG}_${SEQ}

#for SPEED in 54 55 56; do
#for P in 0.24D 0.25D 0.26D 0.27D 0.28D 0.29D 0.30D; do # Ku = 0.28, Pu = 1.1 (1100ms)
# Kp = 0.6*Ku = 0.168, Ti = 0.5*Pu = 0.55, Td = 0.125*Pu = 0.1375
# Kp = 0.168, Ki = Kp/Ti = 0.3055, Kd = Kp*Td = 0.0231
#for D in 0.08D 0.09D; do
#for I in 0.35D 0.36D 0.37D 0.38D 0.39D; do
#for P in 0.7D 0.75D 0.8D; do
    for N in `seq 3`; do
        while ls $DSTDIR | grep -w $BASE >/dev/null; do
        SEQ=`expr $SEQ + 1`
        BASE=${MAKELOG}_${SEQ}
        done

        echo P=${P} I=${I} D=${D} Speed=${SPEED} > ${DSTDIR}/${COND}_${SEQ}.${EXT}
        export USER_COPTS="-DP_CONST=${P} -DI_CONST=${I} -DD_CONST=${D} -DSPEED_NORM=${SPEED}"
        btcat $LR > ${DSTDIR}/${BTLOG}_${SEQ}.${EXT} &
        timeout $MAXTIME make $LR app=2021base sim up 2>&1 | tee ${DSTDIR}/${MAKELOG}_${SEQ}.${EXT}
    done
#done

exit 0

timeout() {

    time=$1

    # start the command in a subshell to avoid problem with pipes
    # (spawn accepts one command)
    command="/bin/sh -c \"${@:2}\""

    expect -c "set timeout $time; spawn -noecho $command; expect timeout { exit 124 } eof; catch wait result; exit [lindex \$result 3]"
>>>>>>> 00762de9
}<|MERGE_RESOLUTION|>--- conflicted
+++ resolved
@@ -1,50 +1,3 @@
-<<<<<<< HEAD
-#!/bin/sh
-trap 'kill $(jobs -p)' EXIT
-
-if [ -z "$ETROBO_ENV" ]; then
-    echo "etrobo environment is not available."
-    exit 1
-fi
-
-MAXTIME=60
-DSTDIR=${ETROBO_HRP3_WORKSPACE}/ms2021/work
-MAKELOG="makelog"
-BTLOG="btlog"
-EXT="txt"
-SEQ=1
-
-cd $ETROBO_ROOT
-if [ ! -d $DSTDIR ]; then
-    mkdir -p $DSTDIR
-fi
-
-BASE=${MAKELOG}_${SEQ}
-while ls $DSTDIR | grep -w $BASE >/dev/null; do
-  SEQ=`expr $SEQ + 1`
-  BASE=${MAKELOG}_${SEQ}
-done
-
-for P in 0.85 0.65; do
-    for SPEED in 50 25; do
-        export USER_COPTS="-DP_CONST=${P} -DSPEED_NORM=${SPEED}"
-        btcat > ${DSTDIR}/${BTLOG}_${SEQ}.${EXT} &
-        timeout $MAXTIME make app=2021base sim up 2>&1 | tee ${DSTDIR}/${MAKELOG}_${SEQ}.${EXT}
-    done
-done
-
-exit 0
-
-timeout() {
-
-    time=$1
-
-    # start the command in a subshell to avoid problem with pipes
-    # (spawn accepts one command)
-    command="/bin/sh -c \"${@:2}\""
-
-    expect -c "set timeout $time; spawn -noecho $command; expect timeout { exit 124 } eof; catch wait result; exit [lindex \$result 3]"
-=======
 #!/usr/bin/env bash
 trap 'kill $(jobs -p)' EXIT
 
@@ -109,5 +62,4 @@
     command="/bin/sh -c \"${@:2}\""
 
     expect -c "set timeout $time; spawn -noecho $command; expect timeout { exit 124 } eof; catch wait result; exit [lindex \$result 3]"
->>>>>>> 00762de9
 }