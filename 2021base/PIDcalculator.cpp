--- conflicted
+++ resolved
@@ -1,50 +1,3 @@
-<<<<<<< HEAD
-/*
-    PIDcalculator.cpp
-
-    Copyright © 2021 Wataru Taniguchi. All rights reserved.
-*/
-#include "appusr.hpp"
-
-PIDcalculator::PIDcalculator(double p, double i, double d, int16_t t, int16_t min, int16_t max) {
-    kp = p;
-    ki = i;
-    kd = d;
-    diff[1] = INT16_MAX; // initialize diff[1]
-    deltaT = t;
-    minimum = min;
-    maximum = max;
-    traceCnt = 0;
-}
-
-PIDcalculator::~PIDcalculator() {}
-
-int16_t PIDcalculator::math_limit(int16_t input, int16_t min, int16_t max) {
-    if (input < min) {
-        return min;
-    } else if (input > max) {
-        return max;
-    }
-    return input;
-}
-
-int16_t PIDcalculator::compute(int16_t sensor, int16_t target) {
-    double p, i, d;
-    
-    if ( diff[1] == INT16_MAX ) {
-	    diff[0] = diff[1] = sensor - target;
-    } else {
-        diff[0] = diff[1];
-        diff[1] = sensor - target;
-    }
-    integral += (double)(diff[0] + diff[1]) / 2.0 * deltaT / 1000.0;
-    
-    p = kp * diff[1];
-    i = ki * integral;
-    d = kd * (diff[1] - diff[0]) * 1000.0 / deltaT;
-
-    return math_limit(p + i + d, minimum, maximum);
-=======
 /*
     PIDcalculator.cpp
 
@@ -90,5 +43,4 @@
     d = kd * (diff[1] - diff[0]) * 1000000.0 / deltaT;
 
     return math_limit(p + i + d, minimum, maximum);
->>>>>>> 00762de9
 }