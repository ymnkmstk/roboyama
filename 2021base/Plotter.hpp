--- conflicted
+++ resolved
@@ -1,40 +1,3 @@
-<<<<<<< HEAD
-/*
-    Plotter.hpp
-
-    Copyright © 2021 Wataru Taniguchi. All rights reserved.
-*/
-#ifndef Plotter_hpp
-#define Plotter_hpp
-
-#define TIRE_DIAMETER     90.0F  /* diameter of tire in milimater           */
-#define WHEEL_TREAD      140.0F  /* distance between right and left wheels  */
-
-#include "GyroSensor.h"
-#include "Motor.h"
-
-/* M_PI and M_TWOPI is NOT available even with math header file under -std=c++11
-   because they are not strictly comforming to C++11 standards
-   this program is compiled under -std=gnu++11 option */
-#include <math.h>
-
-class Plotter {
-public:
-    Plotter(ev3api::Motor* lm, ev3api::Motor* rm, ev3api::GyroSensor* gs);
-    int32_t getDistance();
-    int16_t getAzimuth();
-    int16_t getDegree();
-    int32_t getLocX();
-    int32_t getLocY();
-    void plot();
-protected:
-    ev3api::Motor *leftMotor, *rightMotor;
-    ev3api::GyroSensor *gyroSensor;
-    double distance, azimuth, locX, locY;
-    int32_t prevAngL, prevAngR;
-};
-
-=======
 /*
     Plotter.hpp
 
@@ -72,5 +35,4 @@
     int32_t prevAngL, prevAngR;
 };
 
->>>>>>> 00762de9
 #endif /* Plotter_hpp */