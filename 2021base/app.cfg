<<<<<<< HEAD
INCLUDE("app_common.cfg");

#include "app.h"

DOMAIN(TDOM_APP) {
// main task
CRE_TSK(MAIN_TASK,  { TA_ACT , 0, main_task,     PRIORITY_MAIN_TASK,  STACK_SIZE, NULL });

// periodic task UPD_TSK
CRE_TSK(UPD_TSK, { TA_NULL, 0, update_task, PRIORITY_UPD_TSK, STACK_SIZE, NULL });
CRE_CYC(CYC_UPD_TSK, { TA_NULL, {TNFY_ACTTSK, UPD_TSK}, PERIOD_UPD_TSK, 0 });

}

ATT_MOD("app.o");
ATT_MOD("FilteredColorSensor.o");
ATT_MOD("Plotter.o");
=======
INCLUDE("app_common.cfg");

#include "app.h"

DOMAIN(TDOM_APP) {
// main task
CRE_TSK(MAIN_TASK,  { TA_ACT , 0, main_task,     PRIORITY_MAIN_TASK,  STACK_SIZE, NULL });

// periodic task UPD_TSK
CRE_TSK(UPD_TSK, { TA_NULL, 0, update_task, PRIORITY_UPD_TSK, STACK_SIZE, NULL });
CRE_CYC(CYC_UPD_TSK, { TA_NULL, {TNFY_ACTTSK, UPD_TSK}, PERIOD_UPD_TSK, 0 });

}

ATT_MOD("app.o");
ATT_MOD("FilteredMotor.o");
ATT_MOD("FilteredColorSensor.o");
ATT_MOD("Plotter.o");
>>>>>>> 88f17f08
ATT_MOD("PIDcalculator.o");<|MERGE_RESOLUTION|>--- conflicted
+++ resolved
@@ -1,22 +1,3 @@
-<<<<<<< HEAD
-INCLUDE("app_common.cfg");
-
-#include "app.h"
-
-DOMAIN(TDOM_APP) {
-// main task
-CRE_TSK(MAIN_TASK,  { TA_ACT , 0, main_task,     PRIORITY_MAIN_TASK,  STACK_SIZE, NULL });
-
-// periodic task UPD_TSK
-CRE_TSK(UPD_TSK, { TA_NULL, 0, update_task, PRIORITY_UPD_TSK, STACK_SIZE, NULL });
-CRE_CYC(CYC_UPD_TSK, { TA_NULL, {TNFY_ACTTSK, UPD_TSK}, PERIOD_UPD_TSK, 0 });
-
-}
-
-ATT_MOD("app.o");
-ATT_MOD("FilteredColorSensor.o");
-ATT_MOD("Plotter.o");
-=======
 INCLUDE("app_common.cfg");
 
 #include "app.h"
@@ -35,5 +16,4 @@
 ATT_MOD("FilteredMotor.o");
 ATT_MOD("FilteredColorSensor.o");
 ATT_MOD("Plotter.o");
->>>>>>> 88f17f08
 ATT_MOD("PIDcalculator.o");