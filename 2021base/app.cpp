/*
    app.cpp

    Copyright © 2021 Wataru Taniguchi. All rights reserved.
*/
#include "app.h"
#include "appusr.hpp"

/* this is to avoid linker error, undefined reference to `__sync_synchronize' */
extern "C" void __sync_synchronize() {}

/* global variables */
FILE*           bt;
Clock*          clock;
TouchSensor*    touchSensor;
SonarSensor*    sonarSensor;
FilteredColorSensor* filteredColorSensor;
GyroSensor*     gyroSensor;
Motor*          leftMotor;
Motor*          rightMotor;
Motor*          tailMotor;
Motor*          armMotor;
Plotter*        plotter;

BrainTree::BehaviorTree* tree = nullptr;
BrainTree::BehaviorTree* tree_test = nullptr; //sano family add

class IsTouchOn : public BrainTree::Node {
public:
    Status update() override {
        if (touchSensor->isPressed()) {
            _log("touch sensor pressed.");
            /* indicate departure by LED color */
            ev3_led_set_color(LED_GREEN);
            return Node::Status::Success;
        } else {
            return Node::Status::Failure;
        }
    }
};

class IsBackOn : public BrainTree::Node {
public:
    Status update() override {
        if (ev3_button_is_pressed(BACK_BUTTON)) {
            _log("back button pressed.");
            return Node::Status::Success;
        } else {
            return Node::Status::Failure;
        }
    }
};

class IsBlueDetected : public BrainTree::Node {
public:
    Status update() override {
        rgb_raw_t cur_rgb;
        filteredColorSensor->getRawColor(cur_rgb);
        if (cur_rgb.b - cur_rgb.r > 60 && cur_rgb.b <= 255 && cur_rgb.r <= 255) {
            _log("line color changed black to blue.");
            return Node::Status::Success;
        } else {
            return Node::Status::Failure;
        }
    }
};

class IsBlackDetected : public BrainTree::Node {
public:
    Status update() override {
        rgb_raw_t cur_rgb;
        filteredColorSensor->getRawColor(cur_rgb);
        if (cur_rgb.b - cur_rgb.r < 40) {
            _log("line color changed blue to black.");
            return Node::Status::Success;
        } else {
            return Node::Status::Failure;
        }
    }
};

class IsSonarOn : public BrainTree::Node {
public:
    Status update() override {
        int32_t distance = sonarSensor->getDistance();
        if ((distance <= SONAR_ALERT_DISTANCE) && (distance >= 0)) {
            _log("SONAR_ALERT_DISTANCE=%d", distance);
            return Node::Status::Success;
        } else {
            return Node::Status::Failure;
        }
    }
};

class IsDistanceReached : public BrainTree::Node {
public:
    IsDistanceReached() : flag(false) {}
    Status update() override {
        if (plotter->getDistance() >= BLUE_DISTANCE) {
            if (!flag) {
                _log("BLUE_DISTANCE is reached.");
                flag = true;
            }
            return Node::Status::Success;
        } else {
            return Node::Status::Failure;
        }
    }
private:
    bool flag;
};

<<<<<<< HEAD
class EstimateLocation : public BrainTree::Node {
public:
    EstimateLocation() : distance(0.0),azimuth(0.0),locX(0.0),locY(0.0),traceCnt(0) {
        /* reset motor encoders */
        leftMotor->reset();
        rightMotor->reset();
        /* reset gyro sensor */
        gyroSensor->reset();
        /* initialize variables */
        prevAngL = leftMotor->getCount();
        prevAngR = rightMotor->getCount();
        runningMode = 0; //sano family add
    }
    Status update() override {
        /* accumulate distance */
        int32_t curAngL = leftMotor->getCount();
        int32_t curAngR = rightMotor->getCount();
        double deltaDistL = M_PI * TIRE_DIAMETER * (curAngL - prevAngL) / 360.0;
        double deltaDistR = M_PI * TIRE_DIAMETER * (curAngR - prevAngR) / 360.0;
        double deltaDist = (deltaDistL + deltaDistR) / 2.0;
        distance += deltaDist;
        prevAngL = curAngL;
        prevAngR = curAngR;
        /* calculate azimuth */
        double deltaAzi = atan2((deltaDistL - deltaDistR), WHEEL_TREAD);
        azimuth += deltaAzi;
        if (azimuth > M_TWOPI) {
            azimuth -= M_TWOPI;
        } else if (azimuth < 0.0) {
            azimuth += M_TWOPI;
        }
        /* estimate location */
        locX += (deltaDist * sin(azimuth));
        locY += (deltaDist * cos(azimuth));
        /* write variables to Blackboard for the use by other actions */
        blackboard->setDouble(STR(BoardItem.LOCX), locX);
        blackboard->setDouble(STR(BoardItem.LOCY), locY);
        blackboard->setDouble(STR(BoardItem.DIST), distance);
        /* display trace message in every PERIOD_TRACE_MSG ms */
        if (++traceCnt * PERIOD_UPD_TSK >= PERIOD_TRACE_MSG) {
            traceCnt = 0;
            _log("locX = %d, locY = %d, distance = %d",
                (int)locX, (int)locY, (int)distance);
        }
        return Node::Status::Running;
    }
protected:
    double distance, azimuth, locX, locY;
    int32_t prevAngL, prevAngR;
private:
    int traceCnt;
};

=======
>>>>>>> a4cf6c92
class TraceLine : public BrainTree::Node {
public:
    TraceLine() : traceCnt(0) {
        ltPid = new PIDcalculator(P_CONST, I_CONST, D_CONST, PERIOD_UPD_TSK, TURN_MIN, TURN_MAX);
    }
    ~TraceLine() {
        delete ltPid;
    }
    Status update() override {
        int16_t sensor;
        int8_t forward, turn, pwm_L, pwm_R;
        rgb_raw_t cur_rgb;

<<<<<<< HEAD
        colorSensor->getRawColor(cur_rgb);
        /* process RGB by the Low Pass Filter */
        cur_rgb.r = fir_r->Execute(cur_rgb.r);
        cur_rgb.g = fir_g->Execute(cur_rgb.g);
        cur_rgb.b = fir_b->Execute(cur_rgb.b);

        /* wait until FIR array is filled */
        if (fillFIR > 0) {
            fillFIR--;
        } else {
            /* B - G cuts off blue */
            //sensor = (cur_rgb.r * 77 + cur_rgb.g * 150 + (cur_rgb.b - cur_rgb.g) * 29) / 256;
            sensor = cur_rgb.r;
            /* compute necessary amount of steering by PID control */
            turn = _EDGE * ltPid->compute(sensor, (int16_t)GS_TARGET);
            forward = SPEED_NORM;
            /* steer EV3 by setting different speed to the motors */
            pwm_L = forward - turn;
            pwm_R = forward + turn;
            leftMotor->setPWM(pwm_L);
            rightMotor->setPWM(pwm_R);
            /* display trace message in every PERIOD_TRACE_MSG ms */
            if (++traceCnt * PERIOD_UPD_TSK >= PERIOD_TRACE_MSG) {
                traceCnt = 0;
                _log("sensor = %d, pwm_L = %d, pwm_R = %d",
                    sensor, pwm_L, pwm_R);
            }
=======
        filteredColorSensor->getRawColor(cur_rgb);
        sensor = cur_rgb.r;
        /* compute necessary amount of steering by PID control */
        turn = (-1) * _COURSE * ltPid->compute(sensor, (int16_t)GS_TARGET);
        forward = SPEED_NORM;
        /* steer EV3 by setting different speed to the motors */
        pwm_L = forward - turn;
        pwm_R = forward + turn;
        leftMotor->setPWM(pwm_L);
        rightMotor->setPWM(pwm_R);
        /* display trace message in every PERIOD_TRACE_MSG ms */
        if (++traceCnt * PERIOD_UPD_TSK >= PERIOD_TRACE_MSG) {
            traceCnt = 0;
            _log("sensor = %d, pwm_L = %d, pwm_R = %d",
                sensor, pwm_L, pwm_R);
            _log("locX = %d, locY = %d, degree = %d, distance = %d",
                (int)plotter->getLocX(), (int)plotter->getLocY(),
                (int)plotter->getDegree(), (int)plotter->getDistance());
>>>>>>> a4cf6c92
        }
        return Node::Status::Running;
    }
protected:
    PIDcalculator* ltPid;
private:
    int traceCnt;
};

class MoveToLine : public BrainTree::Node {
public:
    Status update() override {
        int16_t sensor;
        rgb_raw_t cur_rgb;

        filteredColorSensor->getRawColor(cur_rgb);
        sensor = cur_rgb.r;

        if (sensor >= GS_TARGET) {
            /* move EV3 closer to the line */
            leftMotor->setPWM(SPEED_SLOW);
            rightMotor->setPWM(SPEED_SLOW);
            return Node::Status::Running;
        } else {
            return Node::Status::Success;
        }
    }
};

class RotateEV3 : public BrainTree::Node {
public:
    RotateEV3(int16_t degree) : deltaDegreeTarget(degree),updated(false) {
        assert(degree >= -180 && degree <= 180);
        if (degree > 0) {
            clockwise = 1;
        } else {
            clockwise = -1;
        }
    }
    Status update() override {
        if (!updated) {
            originalDegree = plotter->getDegree();
            updated = true;
        }
        int16_t deltaDegree = plotter->getDegree() - originalDegree;
        if (deltaDegree > 180) {
            deltaDegree -= 360;
        } else if (deltaDegree < -180) {
            deltaDegree += 360;
        }
        if (clockwise * deltaDegree < clockwise * deltaDegreeTarget) {
            leftMotor->setPWM(clockwise * SPEED_SLOW);
            rightMotor->setPWM((-clockwise) * SPEED_SLOW);
            return Node::Status::Running;
        } else {
            return Node::Status::Success;
        }
    }
private:
    int16_t deltaDegreeTarget, originalDegree;
    int clockwise;
    bool updated;
};

//sano family add test
class SpinEV3 : public BrainTree::Node { 
public:
    SpinEV3(int direction, int count) : dir(direction), cnt(count) {}
    Status update() override {
        curAngle = gyroSensor->getAngle();
            if(cnt >= 1){
                leftMotor->setPWM(0);
                rightMotor->setPWM(0);
                armMotor->setPWM(-50);
                cnt++;
                if(cnt >= 500){
                    return Node::Status::Success;
                }
            }else{
                armMotor->setPWM(30);
                leftMotor->setPWM(26);
                rightMotor->setPWM(25);

                if(curAngle < -9){
                    prevAngle = curAngle;
                }
                if (prevAngle < -9 && curAngle >= 0){
                    ++cnt;
                }
                return Node::Status::Running;
            }
    }
private:
    int8_t dir;
    int cnt;
    int32_t curAngle;
    int32_t prevAngle;
};

class TraceLine2 : public BrainTree::Node {
public:
    TraceLine2(int sp, double kp) : speedVal(sp), kpVal(kp), fillFIR(FIR_ORDER + 1), traceCnt(0) {
        ltPid = new PIDcalculator(kpVal, I_CONST, D_CONST, PERIOD_UPD_TSK, TURN_MIN, TURN_MAX);
        fir_r = new FIR_Transposed<FIR_ORDER>(hn);
        fir_g = new FIR_Transposed<FIR_ORDER>(hn);
        fir_b = new FIR_Transposed<FIR_ORDER>(hn);
    }
    ~TraceLine2() {
        delete fir_b;
        delete fir_g;
        delete fir_r;
        delete ltPid;
    }
    Status update() override {
        int16_t sensor;
        int8_t forward, turn, pwm_L, pwm_R;
        rgb_raw_t cur_rgb;

        colorSensor->getRawColor(cur_rgb);
        /* process RGB by the Low Pass Filter */
        cur_rgb.r = fir_r->Execute(cur_rgb.r);
        cur_rgb.g = fir_g->Execute(cur_rgb.g);
        cur_rgb.b = fir_b->Execute(cur_rgb.b);

        // _log("cur_rgb.r = %d, cur_rgb.g = %d, cur_rgb.b = %d",
        //             cur_rgb.r, cur_rgb.g, cur_rgb.b);

        /* wait until FIR array is filled */
        if (fillFIR < 25) {

        } else {
            /* B - G cuts off blue */
            //sensor = (cur_rgb.r * 77 + cur_rgb.g * 150 + (cur_rgb.b - cur_rgb.g) * 29) / 256;
            //sensor = cur_rgb.r;
            sensor = cur_rgb.r;
            /* compute necessary amount of steering by PID control */
            turn = _EDGE * ltPid->compute(sensor, (int16_t)GS_TARGET2);
            forward = speedVal;
            /* steer EV3 by setting different speed to the motors */
            pwm_L = forward - turn;
            pwm_R = forward + turn;
            leftMotor->setPWM(pwm_L);
            rightMotor->setPWM(pwm_R);
            /* display trace message in every PERIOD_TRACE_MSG ms */
            if (++traceCnt * PERIOD_UPD_TSK >= PERIOD_TRACE_MSG) {
                traceCnt = 0;
                _log("sensor = %d, rgb = %d, pwm_L = %d, pwm_R = %d",
                    sensor, cur_rgb.r + cur_rgb.g + cur_rgb.b, pwm_L, pwm_R);
            }
        }
        fillFIR++;
        _log("fillFIR=%d\n",fillFIR);
        if(fillFIR > 2600){
            return Node::Status::Success;
        }else{
            return Node::Status::Running;
        }
    }
protected:
    PIDcalculator* ltPid;
    FIR_Transposed<FIR_ORDER> *fir_r, *fir_g, *fir_b;
private:
    int traceCnt, fillFIR, speedVal;
    double kpVal;
};

//sano family add test
class BackRun : public BrainTree::Node { 
public:
    BackRun(int direction, int count) : dir(direction), cnt(count) {}
    Status update() override {

//            _log("きたぞ！ %d\n",cnt);
            if(cnt >= 0 && 400 > cnt){
                leftMotor->setBrake(true);
                rightMotor->setBrake(true);
                leftMotor->setPWM(0);
                rightMotor->setPWM(0);
            }
            if(cnt >= 200 && 600 > cnt){
//                leftMotor->setBrake(false);
                leftMotor->setPWM(-9);
                rightMotor->setPWM(-9);
            }else if(cnt>=600 && cnt <1200){
                leftMotor->setPWM(9);
                rightMotor->setPWM(2);
            }else if(cnt <=1200 &&  cnt <1700){
                leftMotor->setPWM(10);
                rightMotor->setPWM(9);
            }else if(cnt <=1600 &&  cnt <12000){
                leftMotor->setPWM(12);
                rightMotor->setPWM(9);
            }
            cnt++;
            return Node::Status::Running;
    }
private:
    int8_t dir;
    int cnt;
    int32_t curAngle;
    int32_t prevAngle;
};


/* method to wake up the main task for termination */
class WakeUpMain : public BrainTree::Node {
public:
    Status update() override {
        //_log("waking up main...");
        /* wake up the main task */
        // ER ercd = wup_tsk(MAIN_TASK);
        // assert(ercd == E_OK);
        //if (ercd != E_OK) {
        //    syslog(LOG_NOTICE, "wup_tsk() returned %d", ercd);
        //}
        leftMotor->setPWM(0);
        rightMotor->setPWM(0);
        runningMode = 1;
       return Node::Status::Success;
    }
};

/* a cyclic handler to activate a task */
void task_activator(intptr_t tskid) {
    ER ercd = act_tsk(tskid);
    assert(ercd == E_OK || E_QOVR);
    if (ercd != E_OK) {
        syslog(LOG_NOTICE, "act_tsk() returned %d", ercd);
    }
}

void main_task(intptr_t unused) {
    bt = ev3_serial_open_file(EV3_SERIAL_BT);
    assert(bt != NULL);
    /* create and initialize EV3 objects */
    clock       = new Clock();
    touchSensor = new TouchSensor(PORT_1);
    sonarSensor = new SonarSensor(PORT_2);
    filteredColorSensor = new FilteredColorSensor(PORT_3);
    gyroSensor  = new GyroSensor(PORT_4);
    leftMotor   = new Motor(PORT_C);
    rightMotor  = new Motor(PORT_B);
    tailMotor   = new Motor(PORT_D);
    armMotor    = new Motor(PORT_A);
    plotter     = new Plotter(leftMotor, rightMotor, gyroSensor);
    /* indicate initialization completion by LED color */
    _log("initialization completed.");
    ev3_led_set_color(LED_ORANGE);

    /* BEHAVIOR TREE DEFINITION */

    /* robot starts line tracing
       when touch sensor is turned on.
       it continues running unless:
         ultrasonic sonar detects an obstacle or
         back button is pressed or
         the second blue part of line is reached at
         further than BLUE_DISTANCE,
       while its location keeps being tracked. */
    tree = (BrainTree::BehaviorTree*) BrainTree::Builder()
        .composite<BrainTree::MemSequence>()
            .leaf<IsTouchOn>()
<<<<<<< HEAD
            // .leaf<RotateEV3>(_EDGE, 100) /* TODO magic number */
            // .leaf<MoveToLine>()
            // .leaf<RotateEV3>((-1) * _EDGE, 100) /* TODO magic number */
=======
            .leaf<RotateEV3>(30 * _COURSE)
            .leaf<MoveToLine>()
            .leaf<RotateEV3>(-30 * _COURSE)
>>>>>>> a4cf6c92
            .composite<BrainTree::ParallelSequence>(1,1)
                .leaf<IsSonarOn>()
                .leaf<IsBackOn>()
                .composite<BrainTree::ParallelSequence>(2,2)
                    .leaf<IsDistanceReached>()
                    .composite<BrainTree::MemSequence>()
                        .leaf<IsBlueDetected>()
                        .leaf<IsBlackDetected>()
                        .leaf<IsBlueDetected>()
                    .end()
                .end()
                .leaf<TraceLine>()
            .end()
            .leaf<WakeUpMain>()
        .end()
        .build();

    //trial - sano family add
    tree_test = (BrainTree::BehaviorTree*) BrainTree::Builder() 
        .composite<BrainTree::MemSequence>()
            .leaf<SpinEV3>(_EDGE, 0) /* TODO magic number */
            .leaf<TraceLine2>(SPEED_SLOW, P_CONST2)
            .leaf<BackRun>(_EDGE, 0) /* TODO magic number */
            .leaf<WakeUpMain>()
        .end()
        .build();

    /* register cyclic handler to EV3RT */
    sta_cyc(CYC_UPD_TSK);
    /* sleep until being waken up */
    _log("going to sleep...");
    ER ercd = slp_tsk();
    assert(ercd == E_OK);
    if (ercd != E_OK) {
        syslog(LOG_NOTICE, "slp_tsk() returned %d", ercd);
    }
    /* deregister cyclic handler from EV3RT */
    stp_cyc(CYC_UPD_TSK);
    /* destroy behavior tree */
    delete tree;
    /* destroy EV3 objects */
    delete plotter;
    delete armMotor;
    delete tailMotor;
    delete rightMotor;
    delete leftMotor;
    delete gyroSensor;
    delete filteredColorSensor;
    delete sonarSensor;
    delete touchSensor;
    delete clock;
    _log("being terminated...");
    fclose(bt);
    ETRoboc_notifyCompletedToSimulator();
    ext_tsk();
}

/* periodic task to update the behavior tree */
void update_task(intptr_t unused) {
<<<<<<< HEAD

    //if (tree != nullptr) tree->update();

    //sano family add
     if(runningMode==0){
        if (tree != nullptr) tree->update();
     }else if(runningMode==1){
        if (tree_test != nullptr) tree_test->update();
     }
=======
    filteredColorSensor->sense();
    plotter->plot();
    if (tree != nullptr) tree->update();
>>>>>>> a4cf6c92
}<|MERGE_RESOLUTION|>--- conflicted
+++ resolved
@@ -1,575 +1,456 @@
-/*
-    app.cpp
-
-    Copyright © 2021 Wataru Taniguchi. All rights reserved.
-*/
-#include "app.h"
-#include "appusr.hpp"
-
-/* this is to avoid linker error, undefined reference to `__sync_synchronize' */
-extern "C" void __sync_synchronize() {}
-
-/* global variables */
-FILE*           bt;
-Clock*          clock;
-TouchSensor*    touchSensor;
-SonarSensor*    sonarSensor;
-FilteredColorSensor* filteredColorSensor;
-GyroSensor*     gyroSensor;
-Motor*          leftMotor;
-Motor*          rightMotor;
-Motor*          tailMotor;
-Motor*          armMotor;
-Plotter*        plotter;
-
-BrainTree::BehaviorTree* tree = nullptr;
-BrainTree::BehaviorTree* tree_test = nullptr; //sano family add
-
-class IsTouchOn : public BrainTree::Node {
-public:
-    Status update() override {
-        if (touchSensor->isPressed()) {
-            _log("touch sensor pressed.");
-            /* indicate departure by LED color */
-            ev3_led_set_color(LED_GREEN);
-            return Node::Status::Success;
-        } else {
-            return Node::Status::Failure;
-        }
-    }
-};
-
-class IsBackOn : public BrainTree::Node {
-public:
-    Status update() override {
-        if (ev3_button_is_pressed(BACK_BUTTON)) {
-            _log("back button pressed.");
-            return Node::Status::Success;
-        } else {
-            return Node::Status::Failure;
-        }
-    }
-};
-
-class IsBlueDetected : public BrainTree::Node {
-public:
-    Status update() override {
-        rgb_raw_t cur_rgb;
-        filteredColorSensor->getRawColor(cur_rgb);
-        if (cur_rgb.b - cur_rgb.r > 60 && cur_rgb.b <= 255 && cur_rgb.r <= 255) {
-            _log("line color changed black to blue.");
-            return Node::Status::Success;
-        } else {
-            return Node::Status::Failure;
-        }
-    }
-};
-
-class IsBlackDetected : public BrainTree::Node {
-public:
-    Status update() override {
-        rgb_raw_t cur_rgb;
-        filteredColorSensor->getRawColor(cur_rgb);
-        if (cur_rgb.b - cur_rgb.r < 40) {
-            _log("line color changed blue to black.");
-            return Node::Status::Success;
-        } else {
-            return Node::Status::Failure;
-        }
-    }
-};
-
-class IsSonarOn : public BrainTree::Node {
-public:
-    Status update() override {
-        int32_t distance = sonarSensor->getDistance();
-        if ((distance <= SONAR_ALERT_DISTANCE) && (distance >= 0)) {
-            _log("SONAR_ALERT_DISTANCE=%d", distance);
-            return Node::Status::Success;
-        } else {
-            return Node::Status::Failure;
-        }
-    }
-};
-
-class IsDistanceReached : public BrainTree::Node {
-public:
-    IsDistanceReached() : flag(false) {}
-    Status update() override {
-        if (plotter->getDistance() >= BLUE_DISTANCE) {
-            if (!flag) {
-                _log("BLUE_DISTANCE is reached.");
-                flag = true;
-            }
-            return Node::Status::Success;
-        } else {
-            return Node::Status::Failure;
-        }
-    }
-private:
-    bool flag;
-};
-
-<<<<<<< HEAD
-class EstimateLocation : public BrainTree::Node {
-public:
-    EstimateLocation() : distance(0.0),azimuth(0.0),locX(0.0),locY(0.0),traceCnt(0) {
-        /* reset motor encoders */
-        leftMotor->reset();
-        rightMotor->reset();
-        /* reset gyro sensor */
-        gyroSensor->reset();
-        /* initialize variables */
-        prevAngL = leftMotor->getCount();
-        prevAngR = rightMotor->getCount();
-        runningMode = 0; //sano family add
-    }
-    Status update() override {
-        /* accumulate distance */
-        int32_t curAngL = leftMotor->getCount();
-        int32_t curAngR = rightMotor->getCount();
-        double deltaDistL = M_PI * TIRE_DIAMETER * (curAngL - prevAngL) / 360.0;
-        double deltaDistR = M_PI * TIRE_DIAMETER * (curAngR - prevAngR) / 360.0;
-        double deltaDist = (deltaDistL + deltaDistR) / 2.0;
-        distance += deltaDist;
-        prevAngL = curAngL;
-        prevAngR = curAngR;
-        /* calculate azimuth */
-        double deltaAzi = atan2((deltaDistL - deltaDistR), WHEEL_TREAD);
-        azimuth += deltaAzi;
-        if (azimuth > M_TWOPI) {
-            azimuth -= M_TWOPI;
-        } else if (azimuth < 0.0) {
-            azimuth += M_TWOPI;
-        }
-        /* estimate location */
-        locX += (deltaDist * sin(azimuth));
-        locY += (deltaDist * cos(azimuth));
-        /* write variables to Blackboard for the use by other actions */
-        blackboard->setDouble(STR(BoardItem.LOCX), locX);
-        blackboard->setDouble(STR(BoardItem.LOCY), locY);
-        blackboard->setDouble(STR(BoardItem.DIST), distance);
-        /* display trace message in every PERIOD_TRACE_MSG ms */
-        if (++traceCnt * PERIOD_UPD_TSK >= PERIOD_TRACE_MSG) {
-            traceCnt = 0;
-            _log("locX = %d, locY = %d, distance = %d",
-                (int)locX, (int)locY, (int)distance);
-        }
-        return Node::Status::Running;
-    }
-protected:
-    double distance, azimuth, locX, locY;
-    int32_t prevAngL, prevAngR;
-private:
-    int traceCnt;
-};
-
-=======
->>>>>>> a4cf6c92
-class TraceLine : public BrainTree::Node {
-public:
-    TraceLine() : traceCnt(0) {
-        ltPid = new PIDcalculator(P_CONST, I_CONST, D_CONST, PERIOD_UPD_TSK, TURN_MIN, TURN_MAX);
-    }
-    ~TraceLine() {
-        delete ltPid;
-    }
-    Status update() override {
-        int16_t sensor;
-        int8_t forward, turn, pwm_L, pwm_R;
-        rgb_raw_t cur_rgb;
-
-<<<<<<< HEAD
-        colorSensor->getRawColor(cur_rgb);
-        /* process RGB by the Low Pass Filter */
-        cur_rgb.r = fir_r->Execute(cur_rgb.r);
-        cur_rgb.g = fir_g->Execute(cur_rgb.g);
-        cur_rgb.b = fir_b->Execute(cur_rgb.b);
-
-        /* wait until FIR array is filled */
-        if (fillFIR > 0) {
-            fillFIR--;
-        } else {
-            /* B - G cuts off blue */
-            //sensor = (cur_rgb.r * 77 + cur_rgb.g * 150 + (cur_rgb.b - cur_rgb.g) * 29) / 256;
-            sensor = cur_rgb.r;
-            /* compute necessary amount of steering by PID control */
-            turn = _EDGE * ltPid->compute(sensor, (int16_t)GS_TARGET);
-            forward = SPEED_NORM;
-            /* steer EV3 by setting different speed to the motors */
-            pwm_L = forward - turn;
-            pwm_R = forward + turn;
-            leftMotor->setPWM(pwm_L);
-            rightMotor->setPWM(pwm_R);
-            /* display trace message in every PERIOD_TRACE_MSG ms */
-            if (++traceCnt * PERIOD_UPD_TSK >= PERIOD_TRACE_MSG) {
-                traceCnt = 0;
-                _log("sensor = %d, pwm_L = %d, pwm_R = %d",
-                    sensor, pwm_L, pwm_R);
-            }
-=======
-        filteredColorSensor->getRawColor(cur_rgb);
-        sensor = cur_rgb.r;
-        /* compute necessary amount of steering by PID control */
-        turn = (-1) * _COURSE * ltPid->compute(sensor, (int16_t)GS_TARGET);
-        forward = SPEED_NORM;
-        /* steer EV3 by setting different speed to the motors */
-        pwm_L = forward - turn;
-        pwm_R = forward + turn;
-        leftMotor->setPWM(pwm_L);
-        rightMotor->setPWM(pwm_R);
-        /* display trace message in every PERIOD_TRACE_MSG ms */
-        if (++traceCnt * PERIOD_UPD_TSK >= PERIOD_TRACE_MSG) {
-            traceCnt = 0;
-            _log("sensor = %d, pwm_L = %d, pwm_R = %d",
-                sensor, pwm_L, pwm_R);
-            _log("locX = %d, locY = %d, degree = %d, distance = %d",
-                (int)plotter->getLocX(), (int)plotter->getLocY(),
-                (int)plotter->getDegree(), (int)plotter->getDistance());
->>>>>>> a4cf6c92
-        }
-        return Node::Status::Running;
-    }
-protected:
-    PIDcalculator* ltPid;
-private:
-    int traceCnt;
-};
-
-class MoveToLine : public BrainTree::Node {
-public:
-    Status update() override {
-        int16_t sensor;
-        rgb_raw_t cur_rgb;
-
-        filteredColorSensor->getRawColor(cur_rgb);
-        sensor = cur_rgb.r;
-
-        if (sensor >= GS_TARGET) {
-            /* move EV3 closer to the line */
-            leftMotor->setPWM(SPEED_SLOW);
-            rightMotor->setPWM(SPEED_SLOW);
-            return Node::Status::Running;
-        } else {
-            return Node::Status::Success;
-        }
-    }
-};
-
-class RotateEV3 : public BrainTree::Node {
-public:
-    RotateEV3(int16_t degree) : deltaDegreeTarget(degree),updated(false) {
-        assert(degree >= -180 && degree <= 180);
-        if (degree > 0) {
-            clockwise = 1;
-        } else {
-            clockwise = -1;
-        }
-    }
-    Status update() override {
-        if (!updated) {
-            originalDegree = plotter->getDegree();
-            updated = true;
-        }
-        int16_t deltaDegree = plotter->getDegree() - originalDegree;
-        if (deltaDegree > 180) {
-            deltaDegree -= 360;
-        } else if (deltaDegree < -180) {
-            deltaDegree += 360;
-        }
-        if (clockwise * deltaDegree < clockwise * deltaDegreeTarget) {
-            leftMotor->setPWM(clockwise * SPEED_SLOW);
-            rightMotor->setPWM((-clockwise) * SPEED_SLOW);
-            return Node::Status::Running;
-        } else {
-            return Node::Status::Success;
-        }
-    }
-private:
-    int16_t deltaDegreeTarget, originalDegree;
-    int clockwise;
-    bool updated;
-};
-
-//sano family add test
-class SpinEV3 : public BrainTree::Node { 
-public:
-    SpinEV3(int direction, int count) : dir(direction), cnt(count) {}
-    Status update() override {
-        curAngle = gyroSensor->getAngle();
-            if(cnt >= 1){
-                leftMotor->setPWM(0);
-                rightMotor->setPWM(0);
-                armMotor->setPWM(-50);
-                cnt++;
-                if(cnt >= 500){
-                    return Node::Status::Success;
-                }
-            }else{
-                armMotor->setPWM(30);
-                leftMotor->setPWM(26);
-                rightMotor->setPWM(25);
-
-                if(curAngle < -9){
-                    prevAngle = curAngle;
-                }
-                if (prevAngle < -9 && curAngle >= 0){
-                    ++cnt;
-                }
-                return Node::Status::Running;
-            }
-    }
-private:
-    int8_t dir;
-    int cnt;
-    int32_t curAngle;
-    int32_t prevAngle;
-};
-
-class TraceLine2 : public BrainTree::Node {
-public:
-    TraceLine2(int sp, double kp) : speedVal(sp), kpVal(kp), fillFIR(FIR_ORDER + 1), traceCnt(0) {
-        ltPid = new PIDcalculator(kpVal, I_CONST, D_CONST, PERIOD_UPD_TSK, TURN_MIN, TURN_MAX);
-        fir_r = new FIR_Transposed<FIR_ORDER>(hn);
-        fir_g = new FIR_Transposed<FIR_ORDER>(hn);
-        fir_b = new FIR_Transposed<FIR_ORDER>(hn);
-    }
-    ~TraceLine2() {
-        delete fir_b;
-        delete fir_g;
-        delete fir_r;
-        delete ltPid;
-    }
-    Status update() override {
-        int16_t sensor;
-        int8_t forward, turn, pwm_L, pwm_R;
-        rgb_raw_t cur_rgb;
-
-        colorSensor->getRawColor(cur_rgb);
-        /* process RGB by the Low Pass Filter */
-        cur_rgb.r = fir_r->Execute(cur_rgb.r);
-        cur_rgb.g = fir_g->Execute(cur_rgb.g);
-        cur_rgb.b = fir_b->Execute(cur_rgb.b);
-
-        // _log("cur_rgb.r = %d, cur_rgb.g = %d, cur_rgb.b = %d",
-        //             cur_rgb.r, cur_rgb.g, cur_rgb.b);
-
-        /* wait until FIR array is filled */
-        if (fillFIR < 25) {
-
-        } else {
-            /* B - G cuts off blue */
-            //sensor = (cur_rgb.r * 77 + cur_rgb.g * 150 + (cur_rgb.b - cur_rgb.g) * 29) / 256;
-            //sensor = cur_rgb.r;
-            sensor = cur_rgb.r;
-            /* compute necessary amount of steering by PID control */
-            turn = _EDGE * ltPid->compute(sensor, (int16_t)GS_TARGET2);
-            forward = speedVal;
-            /* steer EV3 by setting different speed to the motors */
-            pwm_L = forward - turn;
-            pwm_R = forward + turn;
-            leftMotor->setPWM(pwm_L);
-            rightMotor->setPWM(pwm_R);
-            /* display trace message in every PERIOD_TRACE_MSG ms */
-            if (++traceCnt * PERIOD_UPD_TSK >= PERIOD_TRACE_MSG) {
-                traceCnt = 0;
-                _log("sensor = %d, rgb = %d, pwm_L = %d, pwm_R = %d",
-                    sensor, cur_rgb.r + cur_rgb.g + cur_rgb.b, pwm_L, pwm_R);
-            }
-        }
-        fillFIR++;
-        _log("fillFIR=%d\n",fillFIR);
-        if(fillFIR > 2600){
-            return Node::Status::Success;
-        }else{
-            return Node::Status::Running;
-        }
-    }
-protected:
-    PIDcalculator* ltPid;
-    FIR_Transposed<FIR_ORDER> *fir_r, *fir_g, *fir_b;
-private:
-    int traceCnt, fillFIR, speedVal;
-    double kpVal;
-};
-
-//sano family add test
-class BackRun : public BrainTree::Node { 
-public:
-    BackRun(int direction, int count) : dir(direction), cnt(count) {}
-    Status update() override {
-
-//            _log("きたぞ！ %d\n",cnt);
-            if(cnt >= 0 && 400 > cnt){
-                leftMotor->setBrake(true);
-                rightMotor->setBrake(true);
-                leftMotor->setPWM(0);
-                rightMotor->setPWM(0);
-            }
-            if(cnt >= 200 && 600 > cnt){
-//                leftMotor->setBrake(false);
-                leftMotor->setPWM(-9);
-                rightMotor->setPWM(-9);
-            }else if(cnt>=600 && cnt <1200){
-                leftMotor->setPWM(9);
-                rightMotor->setPWM(2);
-            }else if(cnt <=1200 &&  cnt <1700){
-                leftMotor->setPWM(10);
-                rightMotor->setPWM(9);
-            }else if(cnt <=1600 &&  cnt <12000){
-                leftMotor->setPWM(12);
-                rightMotor->setPWM(9);
-            }
-            cnt++;
-            return Node::Status::Running;
-    }
-private:
-    int8_t dir;
-    int cnt;
-    int32_t curAngle;
-    int32_t prevAngle;
-};
-
-
-/* method to wake up the main task for termination */
-class WakeUpMain : public BrainTree::Node {
-public:
-    Status update() override {
-        //_log("waking up main...");
-        /* wake up the main task */
-        // ER ercd = wup_tsk(MAIN_TASK);
-        // assert(ercd == E_OK);
-        //if (ercd != E_OK) {
-        //    syslog(LOG_NOTICE, "wup_tsk() returned %d", ercd);
-        //}
-        leftMotor->setPWM(0);
-        rightMotor->setPWM(0);
-        runningMode = 1;
-       return Node::Status::Success;
-    }
-};
-
-/* a cyclic handler to activate a task */
-void task_activator(intptr_t tskid) {
-    ER ercd = act_tsk(tskid);
-    assert(ercd == E_OK || E_QOVR);
-    if (ercd != E_OK) {
-        syslog(LOG_NOTICE, "act_tsk() returned %d", ercd);
-    }
-}
-
-void main_task(intptr_t unused) {
-    bt = ev3_serial_open_file(EV3_SERIAL_BT);
-    assert(bt != NULL);
-    /* create and initialize EV3 objects */
-    clock       = new Clock();
-    touchSensor = new TouchSensor(PORT_1);
-    sonarSensor = new SonarSensor(PORT_2);
-    filteredColorSensor = new FilteredColorSensor(PORT_3);
-    gyroSensor  = new GyroSensor(PORT_4);
-    leftMotor   = new Motor(PORT_C);
-    rightMotor  = new Motor(PORT_B);
-    tailMotor   = new Motor(PORT_D);
-    armMotor    = new Motor(PORT_A);
-    plotter     = new Plotter(leftMotor, rightMotor, gyroSensor);
-    /* indicate initialization completion by LED color */
-    _log("initialization completed.");
-    ev3_led_set_color(LED_ORANGE);
-
-    /* BEHAVIOR TREE DEFINITION */
-
-    /* robot starts line tracing
-       when touch sensor is turned on.
-       it continues running unless:
-         ultrasonic sonar detects an obstacle or
-         back button is pressed or
-         the second blue part of line is reached at
-         further than BLUE_DISTANCE,
-       while its location keeps being tracked. */
-    tree = (BrainTree::BehaviorTree*) BrainTree::Builder()
-        .composite<BrainTree::MemSequence>()
-            .leaf<IsTouchOn>()
-<<<<<<< HEAD
-            // .leaf<RotateEV3>(_EDGE, 100) /* TODO magic number */
-            // .leaf<MoveToLine>()
-            // .leaf<RotateEV3>((-1) * _EDGE, 100) /* TODO magic number */
-=======
-            .leaf<RotateEV3>(30 * _COURSE)
-            .leaf<MoveToLine>()
-            .leaf<RotateEV3>(-30 * _COURSE)
->>>>>>> a4cf6c92
-            .composite<BrainTree::ParallelSequence>(1,1)
-                .leaf<IsSonarOn>()
-                .leaf<IsBackOn>()
-                .composite<BrainTree::ParallelSequence>(2,2)
-                    .leaf<IsDistanceReached>()
-                    .composite<BrainTree::MemSequence>()
-                        .leaf<IsBlueDetected>()
-                        .leaf<IsBlackDetected>()
-                        .leaf<IsBlueDetected>()
-                    .end()
-                .end()
-                .leaf<TraceLine>()
-            .end()
-            .leaf<WakeUpMain>()
-        .end()
-        .build();
-
-    //trial - sano family add
-    tree_test = (BrainTree::BehaviorTree*) BrainTree::Builder() 
-        .composite<BrainTree::MemSequence>()
-            .leaf<SpinEV3>(_EDGE, 0) /* TODO magic number */
-            .leaf<TraceLine2>(SPEED_SLOW, P_CONST2)
-            .leaf<BackRun>(_EDGE, 0) /* TODO magic number */
-            .leaf<WakeUpMain>()
-        .end()
-        .build();
-
-    /* register cyclic handler to EV3RT */
-    sta_cyc(CYC_UPD_TSK);
-    /* sleep until being waken up */
-    _log("going to sleep...");
-    ER ercd = slp_tsk();
-    assert(ercd == E_OK);
-    if (ercd != E_OK) {
-        syslog(LOG_NOTICE, "slp_tsk() returned %d", ercd);
-    }
-    /* deregister cyclic handler from EV3RT */
-    stp_cyc(CYC_UPD_TSK);
-    /* destroy behavior tree */
-    delete tree;
-    /* destroy EV3 objects */
-    delete plotter;
-    delete armMotor;
-    delete tailMotor;
-    delete rightMotor;
-    delete leftMotor;
-    delete gyroSensor;
-    delete filteredColorSensor;
-    delete sonarSensor;
-    delete touchSensor;
-    delete clock;
-    _log("being terminated...");
-    fclose(bt);
-    ETRoboc_notifyCompletedToSimulator();
-    ext_tsk();
-}
-
-/* periodic task to update the behavior tree */
-void update_task(intptr_t unused) {
-<<<<<<< HEAD
-
-    //if (tree != nullptr) tree->update();
-
-    //sano family add
-     if(runningMode==0){
-        if (tree != nullptr) tree->update();
-     }else if(runningMode==1){
-        if (tree_test != nullptr) tree_test->update();
-     }
-=======
-    filteredColorSensor->sense();
-    plotter->plot();
-    if (tree != nullptr) tree->update();
->>>>>>> a4cf6c92
+/*
+    app.cpp
+
+    Copyright © 2021 Wataru Taniguchi. All rights reserved.
+*/
+#include "app.h"
+#include "appusr.hpp"
+
+/* this is to avoid linker error, undefined reference to `__sync_synchronize' */
+extern "C" void __sync_synchronize() {}
+
+/* global variables */
+FILE*           bt;
+Clock*          clock;
+TouchSensor*    touchSensor;
+SonarSensor*    sonarSensor;
+FilteredColorSensor* filteredColorSensor;
+GyroSensor*     gyroSensor;
+Motor*          leftMotor;
+Motor*          rightMotor;
+Motor*          tailMotor;
+Motor*          armMotor;
+Plotter*        plotter;
+
+BrainTree::BehaviorTree* tree = nullptr;
+BrainTree::BehaviorTree* tree_test = nullptr; //sano family add
+
+class IsTouchOn : public BrainTree::Node {
+public:
+    Status update() override {
+        if (touchSensor->isPressed()) {
+            _log("touch sensor pressed.");
+            /* indicate departure by LED color */
+            ev3_led_set_color(LED_GREEN);
+            return Node::Status::Success;
+        } else {
+            return Node::Status::Failure;
+        }
+    }
+};
+
+class IsBackOn : public BrainTree::Node {
+public:
+    Status update() override {
+        if (ev3_button_is_pressed(BACK_BUTTON)) {
+            _log("back button pressed.");
+            return Node::Status::Success;
+        } else {
+            return Node::Status::Failure;
+        }
+    }
+};
+
+class IsBlueDetected : public BrainTree::Node {
+public:
+    Status update() override {
+        rgb_raw_t cur_rgb;
+        filteredColorSensor->getRawColor(cur_rgb);
+        if (cur_rgb.b - cur_rgb.r > 60 && cur_rgb.b <= 255 && cur_rgb.r <= 255) {
+            _log("line color changed black to blue.");
+            return Node::Status::Success;
+        } else {
+            return Node::Status::Failure;
+        }
+    }
+};
+
+class IsBlackDetected : public BrainTree::Node {
+public:
+    Status update() override {
+        rgb_raw_t cur_rgb;
+        filteredColorSensor->getRawColor(cur_rgb);
+        if (cur_rgb.b - cur_rgb.r < 40) {
+            _log("line color changed blue to black.");
+            return Node::Status::Success;
+        } else {
+            return Node::Status::Failure;
+        }
+    }
+};
+
+class IsSonarOn : public BrainTree::Node {
+public:
+    Status update() override {
+        int32_t distance = sonarSensor->getDistance();
+        if ((distance <= SONAR_ALERT_DISTANCE) && (distance >= 0)) {
+            _log("SONAR_ALERT_DISTANCE=%d", distance);
+            return Node::Status::Success;
+        } else {
+            return Node::Status::Failure;
+        }
+    }
+};
+
+class IsDistanceReached : public BrainTree::Node {
+public:
+    IsDistanceReached() : flag(false) {}
+    Status update() override {
+        if (plotter->getDistance() >= BLUE_DISTANCE) {
+            if (!flag) {
+                _log("BLUE_DISTANCE is reached.");
+                flag = true;
+            }
+            return Node::Status::Success;
+        } else {
+            return Node::Status::Failure;
+        }
+    }
+private:
+    bool flag;
+};
+
+class TraceLine : public BrainTree::Node {
+public:
+    TraceLine() : traceCnt(0) {
+        ltPid = new PIDcalculator(P_CONST, I_CONST, D_CONST, PERIOD_UPD_TSK, TURN_MIN, TURN_MAX);
+    }
+    ~TraceLine() {
+        delete ltPid;
+    }
+    Status update() override {
+        int16_t sensor;
+        int8_t forward, turn, pwm_L, pwm_R;
+        rgb_raw_t cur_rgb;
+
+        filteredColorSensor->getRawColor(cur_rgb);
+        sensor = cur_rgb.r;
+        /* compute necessary amount of steering by PID control */
+        turn = (-1) * _COURSE * ltPid->compute(sensor, (int16_t)GS_TARGET);
+        forward = SPEED_NORM;
+        /* steer EV3 by setting different speed to the motors */
+        pwm_L = forward - turn;
+        pwm_R = forward + turn;
+        leftMotor->setPWM(pwm_L);
+        rightMotor->setPWM(pwm_R);
+        /* display trace message in every PERIOD_TRACE_MSG ms */
+        if (++traceCnt * PERIOD_UPD_TSK >= PERIOD_TRACE_MSG) {
+            traceCnt = 0;
+            _log("sensor = %d, pwm_L = %d, pwm_R = %d",
+                sensor, pwm_L, pwm_R);
+            _log("locX = %d, locY = %d, degree = %d, distance = %d",
+                (int)plotter->getLocX(), (int)plotter->getLocY(),
+                (int)plotter->getDegree(), (int)plotter->getDistance());
+        }
+        return Node::Status::Running;
+    }
+protected:
+    PIDcalculator* ltPid;
+private:
+    int traceCnt;
+};
+
+class MoveToLine : public BrainTree::Node {
+public:
+    Status update() override {
+        int16_t sensor;
+        rgb_raw_t cur_rgb;
+
+        filteredColorSensor->getRawColor(cur_rgb);
+        sensor = cur_rgb.r;
+
+        if (sensor >= GS_TARGET) {
+            /* move EV3 closer to the line */
+            leftMotor->setPWM(SPEED_SLOW);
+            rightMotor->setPWM(SPEED_SLOW);
+            return Node::Status::Running;
+        } else {
+            return Node::Status::Success;
+        }
+    }
+};
+
+class RotateEV3 : public BrainTree::Node {
+public:
+    RotateEV3(int16_t degree) : deltaDegreeTarget(degree),updated(false) {
+        assert(degree >= -180 && degree <= 180);
+        if (degree > 0) {
+            clockwise = 1;
+        } else {
+            clockwise = -1;
+        }
+    }
+    Status update() override {
+        if (!updated) {
+            originalDegree = plotter->getDegree();
+            updated = true;
+        }
+        int16_t deltaDegree = plotter->getDegree() - originalDegree;
+        if (deltaDegree > 180) {
+            deltaDegree -= 360;
+        } else if (deltaDegree < -180) {
+            deltaDegree += 360;
+        }
+        if (clockwise * deltaDegree < clockwise * deltaDegreeTarget) {
+            leftMotor->setPWM(clockwise * SPEED_SLOW);
+            rightMotor->setPWM((-clockwise) * SPEED_SLOW);
+            return Node::Status::Running;
+        } else {
+            return Node::Status::Success;
+        }
+    }
+private:
+    int16_t deltaDegreeTarget, originalDegree;
+    int clockwise;
+    bool updated;
+};
+
+//sano family add test
+class SpinEV3 : public BrainTree::Node { 
+public:
+    SpinEV3(int direction, int count) : dir(direction), cnt(count) {}
+    Status update() override {
+        curAngle = gyroSensor->getAngle();
+            if(cnt >= 1){
+                leftMotor->setPWM(0);
+                rightMotor->setPWM(0);
+                armMotor->setPWM(-50);
+                cnt++;
+                if(cnt >= 500){
+                    return Node::Status::Success;
+                }
+            }else{
+                armMotor->setPWM(30);
+                leftMotor->setPWM(23);
+                rightMotor->setPWM(25);
+
+                if(curAngle < -9){
+                    prevAngle = curAngle;
+                }
+                if (prevAngle < -9 && curAngle >= 0){
+                    ++cnt;
+                }
+                return Node::Status::Running;
+            }
+    }
+private:
+    int8_t dir;
+    int cnt;
+    int32_t curAngle;
+    int32_t prevAngle;
+};
+
+class TraceLine2 : public BrainTree::Node {
+public:
+    TraceLine2(int sp, double kp) : speedVal(sp), kpVal(kp), traceCnt(0), cnt(0) {
+        ltPid = new PIDcalculator(kpVal, I_CONST, D_CONST, PERIOD_UPD_TSK, TURN_MIN, TURN_MAX);
+    }
+    ~TraceLine2() {
+        delete ltPid;
+    }
+    Status update() override {
+        int16_t sensor;
+        int8_t forward, turn, pwm_L, pwm_R;
+        rgb_raw_t cur_rgb;
+
+        filteredColorSensor->getRawColor(cur_rgb);
+        sensor = cur_rgb.r;
+        /* compute necessary amount of steering by PID control */
+        turn = (-1) * _COURSE * ltPid->compute(sensor, (int16_t)GS_TARGET2);
+        forward = speedVal;
+        /* steer EV3 by setting different speed to the motors */
+        pwm_L = forward - turn;
+        pwm_R = forward + turn;
+        leftMotor->setPWM(pwm_L);
+        rightMotor->setPWM(pwm_R);
+        /* display trace message in every PERIOD_TRACE_MSG ms */
+        if (++traceCnt * PERIOD_UPD_TSK >= PERIOD_TRACE_MSG) {
+            traceCnt = 0;
+            _log("sensor = %d, pwm_L = %d, pwm_R = %d",
+                sensor, pwm_L, pwm_R);
+            _log("locX = %d, locY = %d, degree = %d, distance = %d",
+                (int)plotter->getLocX(), (int)plotter->getLocY(),
+                (int)plotter->getDegree(), (int)plotter->getDistance());
+        }
+        cnt++;
+        if(cnt > 2470){
+            return Node::Status::Success;
+        }else{
+            return Node::Status::Running;
+        }
+    }
+protected:
+    PIDcalculator* ltPid;
+private:
+    int traceCnt, speedVal, cnt;
+    double kpVal;
+};
+
+//sano family add test
+class BackRun : public BrainTree::Node { 
+public:
+    BackRun(int direction, int count) : dir(direction), cnt(count) {}
+    Status update() override {
+
+            if(cnt >= 0 && 400 > cnt){
+                leftMotor->setBrake(true);
+                rightMotor->setBrake(true);
+                leftMotor->setPWM(0);
+                rightMotor->setPWM(0);
+            }
+            if(cnt >= 200 && 600 > cnt){
+//                leftMotor->setBrake(false);
+                leftMotor->setPWM(-9);
+                rightMotor->setPWM(-9);
+            }else if(cnt >= 600 && cnt < 1200){
+                leftMotor->setPWM(9);
+                rightMotor->setPWM(1);
+            }else if(cnt >= 1200 &&  cnt < 1720){
+                leftMotor->setPWM(10);
+                rightMotor->setPWM(10);
+            }else if(cnt >= 1700 &&  cnt < 2000){
+                leftMotor->setPWM(12);
+                rightMotor->setPWM(9);
+            }else if(cnt >= 2000 && cnt < 4000){
+                armMotor->setPWM(30);
+            }
+            cnt++;
+            return Node::Status::Running;
+    }
+private:
+    int8_t dir;
+    int cnt;
+    int32_t curAngle;
+    int32_t prevAngle;
+};
+
+
+/* method to wake up the main task for termination */
+class WakeUpMain : public BrainTree::Node {
+public:
+    Status update() override {
+        _log("waking up main...");
+        /* wake up the main task */
+        // ER ercd = wup_tsk(MAIN_TASK);
+        // assert(ercd == E_OK);
+        //if (ercd != E_OK) {
+        //    syslog(LOG_NOTICE, "wup_tsk() returned %d", ercd);
+        //}
+        leftMotor->setPWM(0);
+        rightMotor->setPWM(0);
+        runningMode = 1;
+       return Node::Status::Success;
+    }
+};
+
+/* a cyclic handler to activate a task */
+void task_activator(intptr_t tskid) {
+    ER ercd = act_tsk(tskid);
+    assert(ercd == E_OK || E_QOVR);
+    if (ercd != E_OK) {
+        syslog(LOG_NOTICE, "act_tsk() returned %d", ercd);
+    }
+}
+
+void main_task(intptr_t unused) {
+    bt = ev3_serial_open_file(EV3_SERIAL_BT);
+    assert(bt != NULL);
+    /* create and initialize EV3 objects */
+    clock       = new Clock();
+    touchSensor = new TouchSensor(PORT_1);
+    sonarSensor = new SonarSensor(PORT_2);
+    filteredColorSensor = new FilteredColorSensor(PORT_3);
+    gyroSensor  = new GyroSensor(PORT_4);
+    leftMotor   = new Motor(PORT_C);
+    rightMotor  = new Motor(PORT_B);
+    tailMotor   = new Motor(PORT_D);
+    armMotor    = new Motor(PORT_A);
+    plotter     = new Plotter(leftMotor, rightMotor, gyroSensor);
+    /* indicate initialization completion by LED color */
+    _log("initialization completed.");
+    ev3_led_set_color(LED_ORANGE);
+
+    /* BEHAVIOR TREE DEFINITION */
+
+    /* robot starts line tracing
+       when touch sensor is turned on.
+       it continues running unless:
+         ultrasonic sonar detects an obstacle or
+         back button is pressed or
+         the second blue part of line is reached at
+         further than BLUE_DISTANCE,
+       while its location keeps being tracked. */
+    tree = (BrainTree::BehaviorTree*) BrainTree::Builder()
+        .composite<BrainTree::MemSequence>()
+            //.leaf<IsTouchOn>()
+            // .leaf<RotateEV3>(30 * _COURSE)
+            // .leaf<MoveToLine>()
+            // .leaf<RotateEV3>(-30 * _COURSE)
+            .composite<BrainTree::ParallelSequence>(1,1)
+                .leaf<IsSonarOn>()
+                .leaf<IsBackOn>()
+                .composite<BrainTree::ParallelSequence>(2,2)
+                    .leaf<IsDistanceReached>()
+                    .composite<BrainTree::MemSequence>()
+                        .leaf<IsBlueDetected>()
+                        .leaf<IsBlackDetected>()
+                        .leaf<IsBlueDetected>()
+                    .end()
+                .end()
+                .leaf<TraceLine>()
+            .end()
+            .leaf<WakeUpMain>()
+        .end()
+        .build();
+
+    //trial - sano family add
+    tree_test = (BrainTree::BehaviorTree*) BrainTree::Builder() 
+        .composite<BrainTree::MemSequence>()
+            .leaf<SpinEV3>(_COURSE, 0) /* TODO magic number */
+            .leaf<TraceLine2>(SPEED_SLOW2, P_CONST2)
+            .leaf<BackRun>(_COURSE, 0) /* TODO magic number */
+            .leaf<WakeUpMain>()
+        .end()
+        .build();
+
+    /* register cyclic handler to EV3RT */
+    sta_cyc(CYC_UPD_TSK);
+    /* sleep until being waken up */
+    _log("going to sleep...");
+    ER ercd = slp_tsk();
+    assert(ercd == E_OK);
+    if (ercd != E_OK) {
+        syslog(LOG_NOTICE, "slp_tsk() returned %d", ercd);
+    }
+    /* deregister cyclic handler from EV3RT */
+    stp_cyc(CYC_UPD_TSK);
+    /* destroy behavior tree */
+    delete tree;
+    /* destroy EV3 objects */
+    delete plotter;
+    delete armMotor;
+    delete tailMotor;
+    delete rightMotor;
+    delete leftMotor;
+    delete gyroSensor;
+    delete filteredColorSensor;
+    delete sonarSensor;
+    delete touchSensor;
+    delete clock;
+    _log("being terminated...");
+    fclose(bt);
+    ETRoboc_notifyCompletedToSimulator();
+    ext_tsk();
+}
+
+/* periodic task to update the behavior tree */
+void update_task(intptr_t unused) {
+    filteredColorSensor->sense();
+    plotter->plot();
+
+    if(runningMode==1){
+        if (tree_test != nullptr) tree_test->update();
+    }else{
+        if (tree != nullptr) tree->update();
+    }
 }