--- conflicted
+++ resolved
@@ -1,109 +1,3 @@
-<<<<<<< HEAD
-/*
-    appusr.hpp
-
-    Copyright © 2021 Wataru Taniguchi. All rights reserved.
-*/
-#ifndef appusr_hpp
-#define appusr_hpp
-
-#include "TouchSensor.h"
-#include "SonarSensor.h"
-#include "ColorSensor.h"
-#include "GyroSensor.h"
-#include "Motor.h"
-#include "Steering.h"
-#include "Clock.h"
-using namespace ev3api;
-
-#include "etroboc_ext.h"
-
-/* M_PI and M_TWOPI is NOT available even with math header file under -std=c++11
-   because they are not strictly comforming to C++11 standards
-   this program is compiled under -std=gnu++11 option */
-#include <math.h>
-
-#include "BrainTree.h"
-#include "FilteredColorSensor.hpp"
-#include "Plotter.hpp"
-#include "PIDcalculator.hpp"
-
-/* global variables */
-extern FILE*        bt;
-extern Clock*       clock;
-extern TouchSensor* touchSensor;
-extern SonarSensor* sonarSensor;
-extern GyroSensor*  gyroSensor;
-extern Motor*       leftMotor;
-extern Motor*       rightMotor;
-extern Motor*       tailMotor;
-extern Motor*       armMotor;
-extern FilteredColorSensor* filteredColorSensor;
-
-#define DEBUG
-
-#ifdef DEBUG
-#define _debug(x) (x)
-#else
-#define _debug(x)
-#endif
-
-//#define LOG_ON_CONSOL
-
-/* ##__VA_ARGS__ is gcc proprietary extention.
-   this is also where -std=gnu++11 option is necessary */
-#ifdef LOG_ON_CONSOL
-#define _log(fmt, ...) \
-    syslog(LOG_NOTICE, "%08u, %s: " fmt, \
-    clock->now(), __PRETTY_FUNCTION__, ##__VA_ARGS__)
-#else
-#define _log(fmt, ...) \
-    fprintf(bt, "%08u, %s: " fmt "\n", \
-    clock->now(), __PRETTY_FUNCTION__, ##__VA_ARGS__)
-#endif
-
-/* macro to covert an enumeration constant to a string */
-#define STR(var) #var
-
-/* macro for making program compatible for both left and right courses.
-   the default is left course. */ 
-#if defined(MAKE_RIGHT)
-    static const int _COURSE = -1;
-#else
-    static const int _COURSE = 1;
-#endif
-
-/* these parameters are intended to be given as a compiler directive,
-   e.g., -D=SPEED_NORM=50, for fine tuning                                  */
-#ifndef SPEED_NORM
-#define SPEED_NORM           10  /* was 50 for 2020 program                 */
-#endif
-#ifndef P_CONST
-#define P_CONST           0.85D
-#define P_CONST2          0.1D
-#define I_CONST     0.00000001D
-#endif
-#ifndef D_CONST
-#define D_CONST            0.5D
-#endif
-
-#define PERIOD_TRACE_MSG   1000 * 1000 /* Trace message in every 1000 ms    */
-#define TURN_MIN            -16  /* minimum value PID calculator returns    */
-#define TURN_MAX             16  /* maximum value PID calculator returns    */
-#define SPEED_SLOW           15
-#define SPEED_SLOW2          10
-#define GS_TARGET            47  /* was 47 for 2020 program                 */
-#define GS_TARGET2           35
-#define SONAR_ALERT_DISTANCE 5  /* in centimeters                          */
-#define BLUE_DISTANCE     100000  /* 2nd blue part should be further than this   */ 
-
-enum BoardItem {
-    LOCX, /* horizontal location    */
-    LOCY, /* virtical   location    */
-    DIST, /* accumulated distance   */
-};
-
-=======
 /*
     appusr.hpp
 
@@ -186,6 +80,9 @@
 #ifndef P_CONST
 #define P_CONST           0.75D
 #endif
+#ifndef P_CONST2
+#define P_CONST2           0.1D
+#endif
 #ifndef I_CONST
 #define I_CONST           0.39D
 #endif
@@ -195,9 +92,11 @@
 
 #define PERIOD_TRACE_MSG     20 * 1000 /* Trace message in every 20 ms      */
 #define SPEED_SLOW           15
+#define SPEED_SLOW2          10
 #define GS_TARGET            47  /* was 47 for 2020 program                 */
+#define GS_TARGET2           35
 #define SONAR_ALERT_DISTANCE 10  /* in centimeters                          */
-#define BLUE_DISTANCE     10000  /* 2nd blue part should be further than this   */ 
+#define BLUE_DISTANCE     100000  /* 2nd blue part should be further than this   */ 
 
 enum BoardItem {
     LOCX, /* horizontal location    */
@@ -205,5 +104,4 @@
     DIST, /* accumulated distance   */
 };
 
->>>>>>> 00762de9
 #endif /* appusr_hpp */