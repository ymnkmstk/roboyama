//
//  SeesawCrimber.cpp
//  aflac2019
//
//  Created by Wataru Taniguchi on 2019/06/12.
//  Copyright © 2019 Ahiruchan Koubou. All rights reserved.
//

#include "app.h"
#include "crew.hpp"
#include <string.h>
#include <stdlib.h>
#include "balancer.h"

SeesawCrimber::SeesawCrimber(Motor* lm, Motor* rm, Motor* tm, GyroSensor* gs, ColorSensor* cs) : LineTracer(lm, rm, tm, gs, cs) {
<<<<<<< HEAD
=======
	readPropFile("/ev3rt/res/Seesaw_prop.txt");
	gyroSensor = gs;
	leftMotor = lm;
	rightMotor = rm;
	tailMotor = tm;
>>>>>>> a3638846
    _debug(syslog(LOG_NOTICE, "%08lu, SeesawCrimber constructor", clock->now()));
}

void SeesawCrimber::haveControl() {
    activeNavigator = this;

    // private変数の初期化
    s_time = 0;
    s_counter = 0;
    s_speed = 0;
    s_mode = SEESAW_00;
    s_angle = TAIL_ANGLE_NORMAL_RUN;

	// 初期状態での尻尾角度をTAIL_ANGLE_NORMAL_RUNに合わせて設定。
	controlTail(TAIL_ANGLE_NORMAL_RUN);


    // ログ出力
    syslog(LOG_NOTICE, "%08lu, SeesawCrimber has control", clock->now());
}

void SeesawCrimber::operate() {
<<<<<<< HEAD
    LineTracer::operate();
=======

	switch( s_mode ){
	case SEESAW_00:
		if ( ++s_counter > PERIOD_SEESAW*10 ){
			s_mode = SEESAW_01;
			s_counter = 0;
		}
		pwm_L = 0;
		pwm_R = 0;
		s_angle = 100;
		break;

	case SEESAW_01:
		if ( ++s_counter > PERIOD_SEESAW*10 ){
			s_mode = SEESAW_02;
			s_counter = 0;
		}
		pwm_L = 4;
		pwm_R = 4;
		s_angle = 100;
		break;

	case SEESAW_02:
		if ( ++s_counter > PERIOD_SEESAW*10 ){
			s_mode = SEESAW_00;
			s_counter = 0;
		}
		pwm_L = 4;
		pwm_R = 4;
		s_angle = 30;
		break;

	case SEESAW_03:
		if ( ++s_counter > PERIOD_SEESAW*10 ){
			s_mode = SEESAW_00;
			s_counter = 0;
		}
		pwm_L = 4;
		pwm_R = 4;
		s_angle = 30;
		break;

/*	case SEESAW_04:
		if ( ++s_counter > PERIOD_SEESAW ){
			s_mode = SEESAW_05;
			s_counter = 0;
		}
		pwm_L = 50;
		pwm_R = 50;
		s_angle = 0;
		break;

	case SEESAW_05:
		if ( ++s_counter > PERIOD_SEESAW ){
			s_mode = SEESAW_06;
			s_counter = 0;
		}
		pwm_L = 50;
		pwm_R = 50;
		s_angle = 0;
		break;

	case SEESAW_06:
		if ( ++s_counter > PERIOD_SEESAW ){
			s_mode = SEESAW_07;
			s_counter = 0;
		}
		pwm_L = 50;
		pwm_R = 50;
		s_angle = 0;
		break;

	case SEESAW_07:
		if ( ++s_counter > PERIOD_SEESAW ){
			s_mode = SEESAW_08;
			s_counter = 0;
		}
		pwm_L = 50;
		pwm_R = 50;
		s_angle = 0;
		break;

	case SEESAW_08:
		if ( ++s_counter > PERIOD_SEESAW ){
			s_mode = SEESAW_09;
			s_counter = 0;
		}
		pwm_L = 15;
		pwm_R = 15;
		s_angle = 130;
		break;

	case SEESAW_09:
		if ( ++s_counter > PERIOD_SEESAW ){
			s_mode = SEESAW_10;
			s_counter = 0;
		}
		pwm_L = 15;
		pwm_R = 15;
		s_angle = 130;
		break;

	case SEESAW_10:
		if ( ++s_counter > PERIOD_SEESAW ){
			s_mode = SEESAW_11;
			s_counter = 0;
		}
		pwm_L = 15;
		pwm_R = 15;
		s_angle = 130;
		break;

	case SEESAW_11:
		if ( ++s_counter > PERIOD_SEESAW ){
			s_mode = SEESAW_12;
			s_counter = 0;
		}
		pwm_L = 0;
		pwm_R = 0;
		s_angle = 80;
		break;

	case SEESAW_12:
		if ( ++s_counter > PERIOD_SEESAW ){
			s_mode = SEESAW_01;
			s_counter = 0;
		}
		pwm_L = 0;
		pwm_R = 0;
		s_angle = 80;
		break;

	case SEESAW_13:
		if ( ++s_counter > PERIOD_SEESAW ){
			s_mode = SEESAW_01;
			s_counter = 0;
		}
		pwm_L = -15;
		pwm_R = -15;
		s_angle = 0;
		break;
*/
	}

	// 左右モーターと尻尾モーターへ値を渡す
	leftMotor->setPWM(pwm_L);
	rightMotor->setPWM(pwm_R);
	controlTail(s_angle);

	int s_anglerVelocity = 0;
	int16_t anglerVelocity = gyroSensor->getAnglerVelocity();
	if ( anglerVelocity  > 30 ){
		++s_anglerVelocity;
	}

	if ( s_anglerVelocity > 0 ){
		s_mode = SEESAW_02;
	}

	if (s_anglerVelocity > 1){
		s_mode = SEESAW_03;
		s_anglerVelocity = 0;
	}


	// ログを PERIOD_TRAVE_MSG ms で出力する
	if (++s_trace_counter * PERIOD_NAV_TSK >= PERIOD_TRACE_MSG ) {
		s_trace_counter = 0;
		_debug(syslog(LOG_NOTICE, "%08u, SeesawCrimber::operate(): case_no = %d, tail_angle = %d", clock->now(), s_mode, s_angle));
		_debug(syslog(LOG_NOTICE, "%08u, SeesawCrimber::operate(): pwm_L = %d, pwm_R = %d", clock->now(), pwm_L, pwm_R));

		int16_t angle = gyroSensor->getAngle();
        _debug(syslog(LOG_NOTICE, "%08u, SeesawCrimber::operate(): angle = %d, anglerVelocity = %d", clock->now(), angle, anglerVelocity));

	}
}

int SeesawCrimber::readLine( FILE* file, char* dst, size_t len ){
    int c = 0;
    unsigned int i = 0;

    while ((c = fgetc(file)) != EOF) {
      if (c < 0) {
        return c;        // error handling
      }
      if ( i + 1 == len ) {  // reached end of buffer
        dst[i] = '\0';
        break;
      }
      if (c == '\n') {   // reached end of line
        dst[i] = '\0';
        break;
      }
      dst[i] = (char)c;
      i++;
    }
    return i;
}

void SeesawCrimber::readPropFile( const char* filename ){

	FILE* prop_file = NULL;
	prop_file = fopen( filename, "r" );
	if( prop_file==NULL){
		_debug(syslog(LOG_NOTICE, "%08lu, SeesawCrimber readProfile() file not found", clock->now()));
		return;
	}


	memset( &props, 0, sizeof(struct property) * NUM_PROPS );

	int retval = 0;
	int i = 0;
	char buf[256];
	memset( &buf, 0, sizeof(buf) );

	while( ( retval = readLine(prop_file, buf, 256)) > 0 ){
		char* comptr = strstr( buf, "," );
		if( i < NUM_PROPS && NULL != comptr ){
			*comptr = '\0';
			strcpy( props[i].name, buf );
			props[i].value = atoi(comptr+1);
			i++;
		}else
			break;
	}
	fclose( prop_file );

}

int SeesawCrimber::getProp( const char* propname ){
	if( props == NULL ){
		return 0;
	}

	for ( int i = 0; i < NUM_PROPS; i++ ){
		if( strcmp( propname, props[i].name ) == 0 ){
			return props[i].value;
		}
	}
	return 0;
>>>>>>> a3638846
}

SeesawCrimber::~SeesawCrimber() {
    _debug(syslog(LOG_NOTICE, "%08lu, SeesawCrimber destructor", clock->now()));
}<|MERGE_RESOLUTION|>--- conflicted
+++ resolved
@@ -13,14 +13,11 @@
 #include "balancer.h"
 
 SeesawCrimber::SeesawCrimber(Motor* lm, Motor* rm, Motor* tm, GyroSensor* gs, ColorSensor* cs) : LineTracer(lm, rm, tm, gs, cs) {
-<<<<<<< HEAD
-=======
 	readPropFile("/ev3rt/res/Seesaw_prop.txt");
 	gyroSensor = gs;
 	leftMotor = lm;
 	rightMotor = rm;
 	tailMotor = tm;
->>>>>>> a3638846
     _debug(syslog(LOG_NOTICE, "%08lu, SeesawCrimber constructor", clock->now()));
 }
 
@@ -43,9 +40,6 @@
 }
 
 void SeesawCrimber::operate() {
-<<<<<<< HEAD
-    LineTracer::operate();
-=======
 
 	switch( s_mode ){
 	case SEESAW_00:
@@ -287,7 +281,6 @@
 		}
 	}
 	return 0;
->>>>>>> a3638846
 }
 
 SeesawCrimber::~SeesawCrimber() {
